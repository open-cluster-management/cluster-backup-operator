/*
Copyright 2021.

Licensed under the Apache License, Version 2.0 (the "License");
you may not use this file except in compliance with the License.
You may obtain a copy of the License at

    http://www.apache.org/licenses/LICENSE-2.0

Unless required by applicable law or agreed to in writing, software
distributed under the License is distributed on an "AS IS" BASIS,
WITHOUT WARRANTIES OR CONDITIONS OF ANY KIND, either express or implied.
See the License for the specific language governing permissions and
limitations under the License.
*/

package controllers

import (
	"context"
	"fmt"
	"strings"
	"time"

	v1beta1 "github.com/open-cluster-management/cluster-backup-operator/api/v1beta1"
	"github.com/pkg/errors"
	veleroapi "github.com/vmware-tanzu/velero/pkg/apis/velero/v1"
	metav1 "k8s.io/apimachinery/pkg/apis/meta/v1"
	"k8s.io/apimachinery/pkg/runtime"
	"k8s.io/apimachinery/pkg/types"
	ctrl "sigs.k8s.io/controller-runtime"
	"sigs.k8s.io/controller-runtime/pkg/client"
	"sigs.k8s.io/controller-runtime/pkg/event"
	"sigs.k8s.io/controller-runtime/pkg/log"
	"sigs.k8s.io/controller-runtime/pkg/predicate"
)

// ResourceType is the type to contain resource type string value
type ResourceType string

const (
	// ManagedClusters resource type
	ManagedClusters ResourceType = "managedClusters"
	// Credentials resource type for user created credentials
	Credentials ResourceType = "credentials"
	// Credentials resource type for hive secrets
	CredentialsHive ResourceType = "credentialsHive"
	// Credentials resource type for managed cluster secrets
	CredentialsCluster ResourceType = "credentialsCluster"
	// Resources related to applications and policies
	Resources ResourceType = "resources"
)

// SecretType is the type of secret
type SecretType string

const (
	// hive created secrets
	HiveSecret SecretType = "hive"
	// managed cluster secrets
	ClusterSecret SecretType = "cluster"
	// user defined secrets
	UserSecret SecretType = "user"
)
const updateStatusFailedMsg = "Could not update status"

const (
	// Time interval to reque delete backups if they exceed maxBackups number
	deleteBackupRequeueInterval = time.Minute * 60
	failureInterval             = time.Second * 10
	scheduleOwnerKey            = ".metadata.controller"
)

// BackupScheduleReconciler reconciles a BackupSchedule object
type BackupScheduleReconciler struct {
	client.Client
	Scheme *runtime.Scheme
}

//+kubebuilder:rbac:groups=cluster.open-cluster-management.io,resources=backupschedules,verbs=get;list;watch;create;update;patch;delete
//+kubebuilder:rbac:groups=cluster.open-cluster-management.io,resources=backupschedules/status,verbs=get;update;patch
//+kubebuilder:rbac:groups=cluster.open-cluster-management.io,resources=backupschedules/finalizers,verbs=update
//+kubebuilder:rbac:groups=hive.openshift.io,resources=clusterpools,verbs=get;list;watch
//+kubebuilder:rbac:groups=cluster.open-cluster-management.io,resources=managedclusters,verbs=get;list;watch
//+kubebuilder:rbac:groups=apps.open-cluster-management.io,resources=channels,verbs=get;list;watch
//+kubebuilder:rbac:groups=velero.io,resources=schedules,verbs=get;list;watch;create;update;patch;delete
//+kubebuilder:rbac:groups=velero.io,resources=backups,verbs=get;list;watch;create;update;patch
//+kubebuilder:rbac:groups=velero.io,resources=deletebackuprequests,verbs=create;list;watch
//+kubebuilder:rbac:groups=velero.io,resources=backupstoragelocations,verbs=get;list;watch

// Reconcile is part of the main kubernetes reconciliation loop which aims to
// move the current state of the cluster closer to the desired state.
// For more details, check Reconcile and its Result here:
// - https://pkg.go.dev/sigs.k8s.io/controller-runtime@v0.8.3/pkg/reconcile
func (r *BackupScheduleReconciler) Reconcile(
	ctx context.Context,
	req ctrl.Request,
) (ctrl.Result, error) {
	scheduleLogger := log.FromContext(ctx)
	backupSchedule := &v1beta1.BackupSchedule{}

	if err := r.Get(ctx, req.NamespacedName, backupSchedule); err != nil {
		return ctrl.Result{}, client.IgnoreNotFound(err)
	}

	// don't create schedules if backup storage location doesn't exist or is not avaialble
	veleroStorageLocations := &veleroapi.BackupStorageLocationList{}
	if err := r.Client.List(ctx, veleroStorageLocations, &client.ListOptions{}); err != nil ||
		veleroStorageLocations == nil || len(veleroStorageLocations.Items) == 0 {

		msg := "velero.io.BackupStorageLocation resources not found. " +
			"Verify you have created a konveyor.openshift.io.Velero or oadp.openshift.io.DataProtectionApplications resource."
		scheduleLogger.Info(msg)

		backupSchedule.Status.Phase = v1beta1.SchedulePhaseFailedValidation
		backupSchedule.Status.LastMessage = msg

		// retry after failureInterval
		return ctrl.Result{RequeueAfter: failureInterval}, errors.Wrap(
			r.Client.Status().Update(ctx, backupSchedule),
			msg,
		)
	}

	// look for available VeleroStorageLocation
	// and keep track of the velero oadp namespace
	veleroNamespace := ""
	isValidStorageLocation := false
	for i := range veleroStorageLocations.Items {
		if veleroStorageLocations.Items[i].OwnerReferences != nil &&
			veleroStorageLocations.Items[i].Status.Phase == veleroapi.BackupStorageLocationPhaseAvailable {
			for _, ref := range veleroStorageLocations.Items[i].OwnerReferences {
				if ref.Kind != "" {
					isValidStorageLocation = true
					veleroNamespace = veleroStorageLocations.Items[i].Namespace
					break
				}
			}
		}
		if isValidStorageLocation {
			break
		}
	}

	// if no valid storage location found wait for valid value
	if !isValidStorageLocation {
		msg := "Backup storage location is not available. " +
			"Check velero.io.BackupStorageLocation and validate storage credentials."
		scheduleLogger.Info(msg)

		backupSchedule.Status.Phase = v1beta1.SchedulePhaseFailedValidation
		backupSchedule.Status.LastMessage = msg

		// retry after failureInterval
		return ctrl.Result{RequeueAfter: failureInterval}, errors.Wrap(
			r.Client.Status().Update(ctx, backupSchedule),
			msg,
		)
	}

	// return error if the cluster restore file is not in the same namespace with velero
	if veleroNamespace != req.Namespace {
		msg := fmt.Sprintf(
			"Schedule resource [%s/%s] must be created in the velero namespace [%s]",
			req.Namespace,
			req.Name,
			veleroNamespace,
		)
		scheduleLogger.Info(msg)

		backupSchedule.Status.Phase = v1beta1.SchedulePhaseFailedValidation
		backupSchedule.Status.LastMessage = msg

		return ctrl.Result{}, errors.Wrap(
			r.Client.Status().Update(ctx, backupSchedule),
			msg,
		)
	}

	// validate the cron job schedule
	errs := parseCronSchedule(ctx, backupSchedule)
	if len(errs) > 0 {
		backupSchedule.Status.Phase = v1beta1.SchedulePhaseFailedValidation
		backupSchedule.Status.LastMessage = strings.Join(errs, ",")

		return ctrl.Result{}, errors.Wrap(
			r.Client.Status().Update(ctx, backupSchedule),
			updateStatusFailedMsg,
		)
	}

	// retrieve the velero schedules (if any)
	veleroScheduleList := veleroapi.ScheduleList{}
	if err := r.List(
		ctx,
		&veleroScheduleList,
		client.InNamespace(req.Namespace),
		client.MatchingFields{scheduleOwnerKey: req.Name},
	); err != nil {
		scheduleLogger.Error(
			err,
			"unable to list velero schedules for schedule",
			"namespace", req.Namespace,
			"name", req.Name,
		)
		return ctrl.Result{}, err
	}

	// no velero schedules, so create them
	if len(veleroScheduleList.Items) == 0 {
		err := r.initVeleroSchedules(ctx, backupSchedule)
		if err != nil {
			msg := fmt.Errorf(FailedPhaseMsg+": %v", err)
			scheduleLogger.Error(err, err.Error())
			backupSchedule.Status.LastMessage = msg.Error()
			backupSchedule.Status.Phase = v1beta1.SchedulePhaseFailed
		} else {
			backupSchedule.Status.LastMessage = NewPhaseMsg
			backupSchedule.Status.Phase = v1beta1.SchedulePhaseNew
		}

		return ctrl.Result{RequeueAfter: deleteBackupRequeueInterval}, errors.Wrap(
			r.Client.Status().Update(ctx, backupSchedule),
			updateStatusFailedMsg,
		)
	}

	// Velero doesn't watch modifications to its schedules
	// delete velero schedules if their spec needs to be updated or any of them is missing
	// New velero schedules will be created in the next reconcile triggerd by the deletion
	if isScheduleSpecUpdated(&veleroScheduleList, backupSchedule) ||
		len(veleroScheduleList.Items) < 5 {
		if err := r.deleteVeleroSchedules(ctx, backupSchedule, &veleroScheduleList); err != nil {
			return ctrl.Result{}, err
		}

		return ctrl.Result{RequeueAfter: deleteBackupRequeueInterval}, errors.Wrap(
			r.Client.Status().Update(ctx, backupSchedule),
			updateStatusFailedMsg,
		)
	}

	// velero schedules already exist, update schedule status with latest velero schedules
	for i := range veleroScheduleList.Items {
		updateScheduleStatus(ctx, &veleroScheduleList.Items[i], backupSchedule)
	}
	setSchedulePhase(&veleroScheduleList, backupSchedule)

	// clean up old backups if they exceed the maxBackups number after backupDeleteRequeueInterval
	cleanupBackups(ctx, backupSchedule.Spec.MaxBackups*len(veleroScheduleNames), r.Client)

	err := r.Client.Status().Update(ctx, backupSchedule)
	return ctrl.Result{RequeueAfter: deleteBackupRequeueInterval}, errors.Wrap(
		err,
		fmt.Sprintf(
			"could not update status for schedule %s/%s",
			backupSchedule.Namespace,
			backupSchedule.Name,
		),
	)
}

// create velero.io.Schedule resource for each resource type that needs backup
func (r *BackupScheduleReconciler) initVeleroSchedules(
	ctx context.Context,
	backupSchedule *v1beta1.BackupSchedule,
) error {
	scheduleLogger := log.FromContext(ctx)

	// loop through resourceTypes to create a Velero schedule per type
	for key, value := range veleroScheduleNames {
		veleroScheduleIdentity := types.NamespacedName{
			Namespace: backupSchedule.Namespace,
			Name:      value,
		}

		veleroSchedule := &veleroapi.Schedule{}
		veleroSchedule.Name = veleroScheduleIdentity.Name
		veleroSchedule.Namespace = veleroScheduleIdentity.Namespace

		// create backup based on resource type
		veleroBackupTemplate := &veleroapi.BackupSpec{}

		switch key {
		case ManagedClusters:
			setManagedClustersBackupInfo(ctx, veleroBackupTemplate, r.Client)
		case Credentials:
			setCredsBackupInfo(ctx, veleroBackupTemplate, r.Client, string(UserSecret))
		case CredentialsHive:
			setCredsBackupInfo(ctx, veleroBackupTemplate, r.Client, string(HiveSecret))
		case CredentialsCluster:
			setCredsBackupInfo(ctx, veleroBackupTemplate, r.Client, string(ClusterSecret))
<<<<<<< HEAD
=======

>>>>>>> 1e4d2330
		case Resources:
			setResourcesBackupInfo(ctx, veleroBackupTemplate, r.Client)
		}

		veleroSchedule.Spec.Template = *veleroBackupTemplate
		veleroSchedule.Spec.Schedule = backupSchedule.Spec.VeleroSchedule
		if backupSchedule.Spec.VeleroTTL.Duration != 0 {
			veleroSchedule.Spec.Template.TTL = backupSchedule.Spec.VeleroTTL
		}

		if err := ctrl.SetControllerReference(backupSchedule, veleroSchedule, r.Scheme); err != nil {
			return err
		}

		err := r.Create(ctx, veleroSchedule, &client.CreateOptions{})
		if err != nil {
			scheduleLogger.Error(
				err,
				"Error in creating velero.io.Schedule",
				"name", veleroScheduleIdentity.Name,
				"namespace", veleroScheduleIdentity.Namespace,
			)
			return err
		}
		scheduleLogger.Info(
			"Velero schedule created",
			"name", veleroSchedule.Name,
			"namespace", veleroSchedule.Namespace,
		)

		// set veleroSchedule in backupSchedule status
		setVeleroScheduleInStatus(key, veleroSchedule, backupSchedule)
	}
	return nil
}

// delete all velero schedules owned by this BackupSchedule
func (r *BackupScheduleReconciler) deleteVeleroSchedules(
	ctx context.Context,
	backupSchedule *v1beta1.BackupSchedule,
	schedules *veleroapi.ScheduleList,
) error {
	scheduleLogger := log.FromContext(ctx)

	if schedules == nil || len(schedules.Items) <= 0 {
		return nil
	}

	for i := range schedules.Items {
		veleroSchedule := &schedules.Items[i]
		err := r.Delete(ctx, veleroSchedule)
		if err != nil {
			scheduleLogger.Error(
				err,
				"Error in deleting Velero schedule",
				"name", veleroSchedule.Name,
				"namespace", veleroSchedule.Namespace,
			)
			return err
		}
		scheduleLogger.Info(
			"Deleted Velero schedule",
			"name", veleroSchedule.Name,
			"namespace", veleroSchedule.Namespace,
		)
	}

	backupSchedule.Status.Phase = v1beta1.SchedulePhaseNew
	backupSchedule.Status.LastMessage = NewPhaseMsg
	backupSchedule.Status.VeleroScheduleCredentials = nil
	backupSchedule.Status.VeleroScheduleManagedClusters = nil
	backupSchedule.Status.VeleroScheduleResources = nil

	return nil
}

// SetupWithManager sets up the controller with the Manager.
func (r *BackupScheduleReconciler) SetupWithManager(mgr ctrl.Manager) error {
	if err := mgr.GetFieldIndexer().IndexField(
		context.Background(),
		&veleroapi.Schedule{},
		scheduleOwnerKey,
		func(rawObj client.Object) []string {
			schedule := rawObj.(*veleroapi.Schedule)
			owner := metav1.GetControllerOf(schedule)
			if owner == nil {
				return nil
			}
			if owner.APIVersion != apiGVString || owner.Kind != "BackupSchedule" {
				return nil
			}

			return []string{owner.Name}
		}); err != nil {
		return err
	}

	return ctrl.NewControllerManagedBy(mgr).
		For(&v1beta1.BackupSchedule{}).
		Owns(&veleroapi.Schedule{}).
		WithEventFilter(predicate.Funcs{
			UpdateFunc: func(e event.UpdateEvent) bool {
				// Ignore updates to CR status in which case metadata.Generation does not change
				return e.ObjectOld.GetGeneration() != e.ObjectNew.GetGeneration()
			},
		}).
		Complete(r)
}<|MERGE_RESOLUTION|>--- conflicted
+++ resolved
@@ -290,10 +290,6 @@
 			setCredsBackupInfo(ctx, veleroBackupTemplate, r.Client, string(HiveSecret))
 		case CredentialsCluster:
 			setCredsBackupInfo(ctx, veleroBackupTemplate, r.Client, string(ClusterSecret))
-<<<<<<< HEAD
-=======
-
->>>>>>> 1e4d2330
 		case Resources:
 			setResourcesBackupInfo(ctx, veleroBackupTemplate, r.Client)
 		}
